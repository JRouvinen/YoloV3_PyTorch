###########################################################################
# This component creates black and white, noise and blur versions of given images.
#
#
#
#
############################################################################

import os
import shutil
import numpy as np
import random
import cv2
import progress_bar

def sp_noise(image,prob):
    '''
    Add salt and pepper noise to image
    prob: Probability of the noise
    '''
    output = np.zeros(image.shape,np.uint8)
    thres = 1 - prob
    for i in range(image.shape[0]):
        for j in range(image.shape[1]):
            rdn = random.random()
            if rdn < prob:
                output[i][j] = 0
            elif rdn > thres:
                output[i][j] = 255
            else:
                output[i][j] = image[i][j]
    return output

def blur(image, size):
   # Averaging
   # You can change the kernel size as you want
   avging = cv2.blur(image, (size, size))
   return avging

def black_white(image):
    #originalImage = cv2.imread('C:/Users/N/Desktop/Test.jpg')
    grayImage = cv2.cvtColor(image, cv2.COLOR_BGR2GRAY)

    #(thresh, blackAndWhiteImage) = cv2.threshold(grayImage, 127, 255, cv2.THRESH_BINARY)
    return grayImage

#How many file will be edited from original file count (in %)
percent_of_files = 100
number_of_files = 0
#Noise settings
img_noise = True
#Recommended values between 0.01 and 1
noise_val = 0.05
#Blur settings
img_blur = True
#Recommended values between 2 and 25
blur_val = 5
#Black and white settings
black_and_white = True
#Image size settings
new_size = (1024, 1024) # new_size=(width, height) -> not used in this version
resize = True
#Version number
<<<<<<< HEAD
ver = 0.2
=======
ver = 0.11
>>>>>>> 8264d7c3
#Files to process settigs
random_start_point = random.randint(0, 10)

path = input("Give path to image folder:")

#Print header
print(f"###### Image distortion generator - {ver} ######")
#Count number of files to process
print("----- Counting number of files to process -----")
for filename in os.listdir(path):
    number_of_files += 1
print(f"----- {number_of_files} files found -----")

<<<<<<< HEAD
step = number_of_files/int(number_of_files*(percent_of_files/100))
#print(f"step {step}")
#print(f"random start {random_start_point}")
file_indx = 0
step_count = 1

=======
step = int(number_of_files/(number_of_files*(percent_of_files/100)))
#print(f"step {step}")
#print(f"random start {random_start_point}")
file_indx = 0
step_count = 0
files_processed = 0
>>>>>>> 8264d7c3
#Create noise and blur files
for filename in os.listdir(path):
    percents = round(file_indx / number_of_files * 100, 2)
    percents = str(percents)
    prog_bar = progress_bar.print_progress_bar(number_of_files, file_indx)
    print(f'[-] Progress:|{prog_bar}| {percents}% Processed ' + '\r', end='')
    if file_indx > random_start_point:
        if step_count == step:
            comb_rand = random.randint(1, 7)
            # 1: b&w , 2: noise ,3: blur , 4: b&w+noise, 5: noise+blur, 6: b&w+blur, 7: b&w+noise+blur
            f = os.path.join(path, filename)
            # read the input image
            img = cv2.imread(f)
            new_name_add = ""
            img_modified = False
            if black_and_white is True:
<<<<<<< HEAD
                #Changed on version 0.2 -> create bw images on all images if bw is selected
                #if comb_rand == 1 or comb_rand == 4 or comb_rand == 6 or comb_rand == 7:
                black_white_img = black_white(img)
                img = black_white_img
                new_name_add += "_bw"
                img_modified = True
=======
                if comb_rand == 1 or comb_rand == 4 or comb_rand == 6 or comb_rand == 7:
                    black_white_img = black_white(img)
                    img = black_white_img
                    new_name_add += "bw"
                    img_modified = True
                    files_processed += 1
>>>>>>> 8264d7c3

            if img_noise is True:
                if comb_rand == 2 or comb_rand == 4 or comb_rand == 5 or comb_rand == 7:
                    #Create new image with noise
                    noise_img = sp_noise(img, noise_val)
                    img = noise_img
                    new_name_add += "_noise"
                    img_modified = True
                    files_processed += 1

            if img_blur is True:
                if comb_rand == 3 or comb_rand >= 5:
                    blur_img = blur(img,blur_val)
                    img = blur_img
                    new_name_add += "_blur"
                    img_modified = True
                    files_processed += 1

            if img_modified is True:
                new_file_name = filename.split(".")
                new_file_name = str(new_file_name[0]) + new_name_add + "." + str(new_file_name[1])
                new_file_path = f = os.path.join(path, new_file_name)
                cv2.imwrite(new_file_path, img)
                # Get original image labels and create new for noise image
                label_path = path.replace("images", "labels/") + filename.replace("jpg", "txt")
                new_label_path = label_path.replace(".txt", new_name_add+".txt")
                shutil.copyfile(label_path, new_label_path)
            step_count = 1
            file_indx += 1
        else:
            step_count += 1
            file_indx += 1

    else:
        file_indx += 1
<<<<<<< HEAD
print(f"----- DONE! -----")
=======

print(f"----- {files_processed} files processed -----")
>>>>>>> 8264d7c3
<|MERGE_RESOLUTION|>--- conflicted
+++ resolved
@@ -11,7 +11,6 @@
 import numpy as np
 import random
 import cv2
-import progress_bar
 
 def sp_noise(image,prob):
     '''
@@ -45,7 +44,7 @@
     return grayImage
 
 #How many file will be edited from original file count (in %)
-percent_of_files = 100
+percent_of_files = 20
 number_of_files = 0
 #Noise settings
 img_noise = True
@@ -54,18 +53,14 @@
 #Blur settings
 img_blur = True
 #Recommended values between 2 and 25
-blur_val = 5
+blur_val = 10
 #Black and white settings
 black_and_white = True
 #Image size settings
 new_size = (1024, 1024) # new_size=(width, height) -> not used in this version
 resize = True
 #Version number
-<<<<<<< HEAD
-ver = 0.2
-=======
 ver = 0.11
->>>>>>> 8264d7c3
 #Files to process settigs
 random_start_point = random.randint(0, 10)
 
@@ -79,27 +74,14 @@
     number_of_files += 1
 print(f"----- {number_of_files} files found -----")
 
-<<<<<<< HEAD
-step = number_of_files/int(number_of_files*(percent_of_files/100))
-#print(f"step {step}")
-#print(f"random start {random_start_point}")
-file_indx = 0
-step_count = 1
-
-=======
 step = int(number_of_files/(number_of_files*(percent_of_files/100)))
 #print(f"step {step}")
 #print(f"random start {random_start_point}")
 file_indx = 0
 step_count = 0
 files_processed = 0
->>>>>>> 8264d7c3
 #Create noise and blur files
 for filename in os.listdir(path):
-    percents = round(file_indx / number_of_files * 100, 2)
-    percents = str(percents)
-    prog_bar = progress_bar.print_progress_bar(number_of_files, file_indx)
-    print(f'[-] Progress:|{prog_bar}| {percents}% Processed ' + '\r', end='')
     if file_indx > random_start_point:
         if step_count == step:
             comb_rand = random.randint(1, 7)
@@ -107,24 +89,15 @@
             f = os.path.join(path, filename)
             # read the input image
             img = cv2.imread(f)
-            new_name_add = ""
+            new_name_add = "_"
             img_modified = False
             if black_and_white is True:
-<<<<<<< HEAD
-                #Changed on version 0.2 -> create bw images on all images if bw is selected
-                #if comb_rand == 1 or comb_rand == 4 or comb_rand == 6 or comb_rand == 7:
-                black_white_img = black_white(img)
-                img = black_white_img
-                new_name_add += "_bw"
-                img_modified = True
-=======
                 if comb_rand == 1 or comb_rand == 4 or comb_rand == 6 or comb_rand == 7:
                     black_white_img = black_white(img)
                     img = black_white_img
                     new_name_add += "bw"
                     img_modified = True
                     files_processed += 1
->>>>>>> 8264d7c3
 
             if img_noise is True:
                 if comb_rand == 2 or comb_rand == 4 or comb_rand == 5 or comb_rand == 7:
@@ -149,20 +122,14 @@
                 new_file_path = f = os.path.join(path, new_file_name)
                 cv2.imwrite(new_file_path, img)
                 # Get original image labels and create new for noise image
-                label_path = path.replace("images", "labels/") + filename.replace("jpg", "txt")
+                label_path = path.replace("images", "labels\\") + filename.replace("jpg", "txt")
                 new_label_path = label_path.replace(".txt", new_name_add+".txt")
                 shutil.copyfile(label_path, new_label_path)
-            step_count = 1
-            file_indx += 1
+            step_count = 0
         else:
             step_count += 1
-            file_indx += 1
 
     else:
         file_indx += 1
-<<<<<<< HEAD
-print(f"----- DONE! -----")
-=======
 
-print(f"----- {files_processed} files processed -----")
->>>>>>> 8264d7c3
+print(f"----- {files_processed} files processed -----")