#! /usr/bin/env python3

from __future__ import division

import os
import argparse
import datetime

import tqdm
import subprocess as sp
import torch
from torch.utils.data import DataLoader
import torch.optim as optim
import numpy as np

import utils.writer
from models import load_model
from utils.logger import Logger
from utils.utils import to_cpu, load_classes, print_environment_info, provide_determinism, worker_seed_set
from utils.datasets import ListDataset
from utils.augmentations import AUGMENTATION_TRANSFORMS
# from pytorchyolo.utils.transforms import DEFAULT_TRANSFORMS
from utils.parse_config import parse_data_config
from utils.loss import compute_loss, fitness, training_fitness
from test import _evaluate, _create_validation_data_loader
from utils.writer import csv_writer, img_writer_training, img_writer_evaluation, log_file_writer
from terminaltables import AsciiTable

from torchsummary import summary


def _create_data_loader(img_path, batch_size, img_size, n_cpu, multiscale_training=False):
    """Creates a DataLoader for training.

    :param img_path: Path to file containing all paths to training images.
    :type img_path: str
    :param batch_size: Size of each image batch
    :type batch_size: int
    :param img_size: Size of each image dimension for yolo
    :type img_size: int
    :param n_cpu: Number of cpu threads to use during batch generation
    :type n_cpu: int
    :param multiscale_training: Scale images to different sizes randomly
    :type multiscale_training: bool
    :return: Returns DataLoader
    :rtype: DataLoader
    """
    dataset = ListDataset(
        img_path,
        img_size=img_size,
        multiscale=multiscale_training,
        transform=AUGMENTATION_TRANSFORMS)
    dataloader = DataLoader(
        dataset,
        batch_size=batch_size,
        shuffle=True,
        num_workers=n_cpu,
        pin_memory=True,
        collate_fn=dataset.collate_fn,
        worker_init_fn=worker_seed_set)
    return dataloader


def get_gpu_memory():
    command = "nvidia-smi --query-gpu=memory.free --format=csv"
    memory_free_info = sp.check_output(command.split()).decode('ascii').split('\n')[:-1][1:]
    memory_free_values = [int(x.split()[0]) for i, x in enumerate(memory_free_info)]
    return memory_free_values

def find_and_del_last_ckpt():
    is_pth_file = False
    list_of_files = os.listdir('checkpoints/')
    full_path = ["checkpoints/{0}".format(x) for x in list_of_files]
    oldest_file = min(full_path, key=os.path.getctime)
    while is_pth_file == False:
        if oldest_file.endswith('.pth'):
            is_pth_file = True
        else:
            full_path.remove(oldest_file)
            oldest_file = min(full_path, key=os.path.getctime)
    os.remove(oldest_file)

def check_folders():
    pass
local_path = os. getcwd()
#Check if logs folder exists
logs_path_there = os.path.exists(local_path+"/logs/")
if not logs_path_there:
    os.mkdir(local_path+"/logs/")
#Check if checkpoints folder exists
ckpt_path_there = os.path.exists(local_path+"/checkpoints/")
if not ckpt_path_there:
    os.mkdir(local_path+"/checkpoints/")
#Check if checkpoints/best folder exists
ckpt_best_path_there = os.path.exists(local_path+"/checkpoints/best/")
if not ckpt_best_path_there:
    os.mkdir(local_path+"/checkpoints/best/")
#Check if output folder exists
output_path_there = os.path.exists(local_path+"/output/")
if not output_path_there:
    os.mkdir(local_path+"/output/")
def run():
    date = datetime.datetime.now().strftime("%Y_%m_%d__%H_%M_%S")
    ver = "0.2.6"
<<<<<<< HEAD
=======
    #Check folders
    check_folders()
>>>>>>> 8264d7c3
    # Create new log file
    f = open("logs/"+date+"log"+".txt", "w")
    f.close()
    log_file_writer("Software version: " + ver, "logs/"+date+"log"+".txt")
    print_environment_info(ver, "logs/"+date+"log"+".txt")
    parser = argparse.ArgumentParser(description="Trains the YOLO model.")
    parser.add_argument("-m", "--model", type=str, default="config/yolov3.cfg",
                        help="Path to model definition file (.cfg)")
    parser.add_argument("-d", "--data", type=str, default="config/coco.data", help="Path to data config file (.data)")
    parser.add_argument("-e", "--epochs", type=int, default=300, help="Number of epochs")
    parser.add_argument("-v", "--verbose", action='store_true', help="Makes the training more verbose")
    parser.add_argument("--n_cpu", type=int, default=2, help="Number of cpu threads to use during batch generation")
    parser.add_argument("--pretrained_weights", type=str,
                        help="Path to checkpoint file (.weights or .pth). Starts training from checkpoint model")
    parser.add_argument("--checkpoint_interval", type=int, default=10,
                        help="Interval of epochs between saving model weights")
    parser.add_argument("--evaluation_interval", type=int, default=10,
                        help="Interval of epochs between evaluations on validation set")
    parser.add_argument("--auto_evaluation", type=bool, default=True,
                        help="Starts evaluation when best training fitness is reached")
    parser.add_argument("--multiscale_training", action="store_true", help="Allow multi-scale training")
    parser.add_argument("--iou_thres", type=float, default=0.5,
                        help="Evaluation: IOU threshold required to qualify as detected")
    parser.add_argument("--conf_thres", type=float, default=0.1, help="Evaluation: Object confidence threshold")
    parser.add_argument("--nms_thres", type=float, default=0.5,
                        help="Evaluation: IOU threshold for non-maximum suppression")
    parser.add_argument("--logdir", type=str, default="logs",
                        help="Directory for training log files (e.g. for TensorBoard)")
    parser.add_argument("-g", "--gpu", type=int, default=-1, help="Define which gpu should be used")
    parser.add_argument("--checkpoint_store", type=int, default=5, help="How many checkpoints should be stored")
    parser.add_argument("--checkpoint_keep_best", type=bool, default=True, help="How many checkpoints should be stored")
    parser.add_argument("--seed", type=int, default=-1, help="Makes results reproducable. Set -1 to disable.")
    args = parser.parse_args()
    print(f"Command line arguments: {args}")
    log_file_writer(f"Command line arguments: {args}", "logs/"+date+"log"+".txt")

    if args.seed != -1:
        provide_determinism(args.seed)

    logger = Logger(args.logdir)  # Tensorboard logger

    # Create output directories if missing
    os.makedirs("output", exist_ok=True)
    os.makedirs("checkpoints", exist_ok=True)

    # Create training csv file
    header = ['Epoch', 'Epochs','Iou Loss','Object Loss','Class Loss','Loss','Learning Rate']
    csv_writer(header,args.logdir+"/"+date+"_training_plots.csv")

    # Create training csv file
    header = ['Epoch', 'Epochs', 'Precision', 'Recall', 'mAP', 'F1', 'AP CLS','Fitness']
    date = datetime.datetime.now().strftime("%Y_%m_%d__%H_%M_%S")
    csv_writer(header, args.logdir + "/" + date + "_evaluation_plots.csv")

    # Get data configuration
    data_config = parse_data_config(args.data)
    train_path = data_config["train"]
    valid_path = data_config["valid"]
    class_names = load_classes(data_config["names"])
    gpu = args.gpu
    auto_eval = args.auto_evaluation
    best_training_fitness = 0.0
    do_auto_eval = False
    checkpoints_to_keep = args.checkpoint_store
    best_fitness = 0.0
    checkpoints_saved = 0
    # ############
    # GPU memory check and setting TODO: Needs more calculations based on parameters
    # ############
    # device = torch.device("cuda" if torch.cuda.is_available() else "cpu")
    # DONE:Needs checkup on available gpu memory
    if gpu >= 0:
        if torch.cuda.is_available() is True:
            device = torch.device("cuda")
        # clear GPU cache
        if device == torch.cuda.FloatTensor:
            torch.cuda.empty_cache()
            available_gpu_mem = get_gpu_memory()
            if available_gpu_mem[0] < 5000:
                print(f'Not enough free GPU memory available [min 6GB] -> switching into cpu')
                device = torch.device("cpu")

                gpu = -1
    else:
        device = torch.device("cpu")
    print(f'Using cuda device - {device}')

    # ############
    # Create model
    # ############

    model = load_model(args.model, gpu,args.pretrained_weights)

    # Print model
    if args.verbose:
        summary(model, input_size=(3, model.hyperparams['height'], model.hyperparams['height']))

    mini_batch_size = model.hyperparams['batch'] // model.hyperparams['subdivisions']

    # #################
    # Create Dataloader
    # #################

    # Load training dataloader
    dataloader = _create_data_loader(
        train_path,
        mini_batch_size,
        model.hyperparams['height'],
        args.n_cpu,
        args.multiscale_training)

    # Load validation dataloader
    validation_dataloader = _create_validation_data_loader(
        valid_path,
        mini_batch_size,
        model.hyperparams['height'],
        args.n_cpu)

    # ################
    # Create optimizer
    # ################

    params = [p for p in model.parameters() if p.requires_grad]

    if model.hyperparams['optimizer'] in [None, "adam"]:
        optimizer = optim.Adam(
            params,
            lr=model.hyperparams['learning_rate'],
            weight_decay=model.hyperparams['decay'],
        )
    elif model.hyperparams['optimizer'] == "sgd":
        optimizer = optim.SGD(
            params,
            lr=model.hyperparams['learning_rate'],
            weight_decay=model.hyperparams['decay'],
            momentum=model.hyperparams['momentum'])
    else:
        print("Unknown optimizer. Please choose between (adam, sgd).")

    # #################
    # Create Logging variables
    # #################

    # Matplotlib arrays
    iou_loss_array = np.array([])
    obj_loss_array = np.array([])
    cls_loss_array = np.array([])
    h_loss_array = np.array([])
    loss_array = np.array([])
    lr_array = np.array([])
    epoch_array = np.array([])
    eval_epoch_array = np.array([])
    precision_array = np.array([])
    recall_array = np.array([])
    mAP_array = np.array([])
    f1_array = np.array([])
    ap_cls_array = np.array([])
    curr_fitness_array = np.array([])


    # skip epoch zero, because then the calculations for when to evaluate/checkpoint makes more intuitive sense
    # e.g. when you stop after 30 epochs and evaluate every 10 epochs then the evaluations happen after: 10,20,30
    # instead of: 0, 10, 20
    print(f"You can monitor training with tensorboard by typing this command into console: tensorboard --logdir {args.logdir}")

    for epoch in range(1, args.epochs + 1):

        print("\n---- Training Model ----")
        model.train()  # Set model to training mode

        for batch_i, (_, imgs, targets) in enumerate(tqdm.tqdm(dataloader, desc=f"Training Epoch {epoch}")):
            batches_done = len(dataloader) * epoch + batch_i

            imgs = imgs.to(device, non_blocking=True)
            targets = targets.to(device)

            outputs = model(imgs)

            loss, loss_components = compute_loss(outputs, targets, model)

            loss.backward()

            ###############
            # Run optimizer
            ###############

            if batches_done % model.hyperparams['subdivisions'] == 0:
                # Adapt learning rate
                # Get learning rate defined in cfg
                lr = model.hyperparams['learning_rate']
                if batches_done < model.hyperparams['burn_in']:
                    # Burn in
                    lr *= (batches_done / model.hyperparams['burn_in'])
                else:
                    # Set and parse the learning rate to the steps defined in the cfg
                    for threshold, value in model.hyperparams['lr_steps']:
                        if batches_done > threshold:
                            lr *= value
                # Log the learning rate
                logger.scalar_summary("train/learning_rate", lr, batches_done)
                # Set learning rate
                for g in optimizer.param_groups:
                    g['lr'] = lr

                # Run optimizer
                optimizer.step()
                # Reset gradients
                optimizer.zero_grad()

            # ############
            # Log progress
            # ############
            if args.verbose:
                print(AsciiTable(
                    [
                        ["Type", "Value"],
                        ["IoU loss", float(loss_components[0])],
                        ["Object loss", float(loss_components[1])],
                        ["Class loss", float(loss_components[2])],
                        ["Loss", float(loss_components[3])],
                        ["Batch loss", to_cpu(loss).item()],
                    ]).table)

            # Tensorboard logging
            tensorboard_log = [
                ("train/iou_loss", float(loss_components[0])),
                ("train/obj_loss", float(loss_components[1])),
                ("train/class_loss", float(loss_components[2])),
                ("train/loss", to_cpu(loss).item())]
            logger.list_of_scalars_summary(tensorboard_log, batches_done)

            model.seen += imgs.size(0)

        # ############
        # Log progress writers
        # ############
        #
        # training csv writer
        data = [epoch,
                args.epochs,
                float(loss_components[0]), #Iou Loss
                float(loss_components[1]), #Object Loss
                float(loss_components[2]), #Class Loss
                float(loss_components[3]), #Loss
                ("%.17f" % lr).rstrip('0').rstrip('.')
                ]
        csv_writer(data, args.logdir + "/" + date + "_training_plots.csv")
        # img writer
        epoch_array = np.concatenate((epoch_array, np.array([epoch])))
        iou_loss_array = np.concatenate((iou_loss_array, np.array([float(loss_components[0])])))
        obj_loss_array = np.concatenate((obj_loss_array, np.array([float(loss_components[1])])))
        cls_loss_array = np.concatenate((cls_loss_array, np.array([float(loss_components[2])])))
        loss_array = np.concatenate((loss_array, np.array([float(loss_components[3])])))
        lr_array = np.concatenate((lr_array, np.array([("%.17f" % lr).rstrip('0').rstrip('.')])))
        img_writer_training(iou_loss_array, obj_loss_array, cls_loss_array, loss_array, lr_array, epoch_array, args.logdir + "/" + date)
        # #############
        # Save progress
        # #############

        # Save model to checkpoint file
        # DONE: needs worker to count how many checkpoints should be stored or best stored
        if epoch % args.checkpoint_interval == 0:
            if checkpoints_saved == checkpoints_to_keep:
                find_and_del_last_ckpt()
                checkpoints_saved -= 1
            checkpoint_path = f"checkpoints/yolov3_{date}_ckpt_{epoch}.pth"
            print(f"---- Saving checkpoint to: '{checkpoint_path}' ----")
            torch.save(model.state_dict(), checkpoint_path)
            checkpoints_saved += 1

        if auto_eval is True:
            # #############
            # Training fitness evaluation
            # #############
            print("\n---- Auto evaluating model on training metrics ----")
            training_evaluation_metrics = [
                float(loss_components[0]),  # Iou Loss
                float(loss_components[1]),  # Object Loss
                float(loss_components[2]),  # Class Loss
                float(loss_components[3]),  # Loss
            ]
            w_train = [0.25, 0.25, 0.25, 0.25]  # weights for [IOU, Class, Object, Loss]
            fi_train = training_fitness(np.array(training_evaluation_metrics).reshape(1, -1), w_train)

            if fi_train > best_training_fitness:
                print(f"\n---- Auto evaluation result: new best training fitness {fi_train} ----")
                best_training_fitness = fi_train
                do_auto_eval = True

        # ########
        # Evaluate
        # ########
        # Update best mAP
        if epoch % args.evaluation_interval == 0 or do_auto_eval is True:
            if do_auto_eval is True:
                do_auto_eval = False
            print("\n---- Evaluating Model ----")
            # Evaluate the model on the validation set
            metrics_output = _evaluate(
                model,
                validation_dataloader,
                class_names,
                img_size=model.hyperparams['height'],
                iou_thres=args.iou_thres,
                conf_thres=args.conf_thres,
                nms_thres=args.nms_thres,
                verbose=args.verbose,
                device=device
            )

            if metrics_output is not None:
                precision, recall, AP, f1, ap_class = metrics_output
                evaluation_metrics = [
                    precision.mean(),
                    recall.mean(),
                    AP.mean(),
                    f1.mean(),
                    ap_class.mean()
                ]
                #print("Metrics output: ", metrics_output)
                #print("Evaluation metrics: ", evaluation_metrics)
                # Log the evaluation metrics
                logger.scalar_summary("validation/precision", float(precision.mean()), epoch)
                logger.scalar_summary("validation/recall", float(recall.mean()), epoch)
                logger.scalar_summary("validation/mAP", float(AP.mean()), epoch)
                logger.scalar_summary("validation/f1", float(f1.mean()), epoch)
                logger.scalar_summary("validation/ap_class", float(ap_class.mean()), epoch)
                #DONE: This line needs to be fixed -> AssertionError: Tensor should contain one element (0 dimensions). Was given size: 21 and 1 dimensions.
                #img writer - evaluation
                eval_epoch_array = np.concatenate((eval_epoch_array, np.array([epoch])))
                precision_array = np.concatenate((precision_array, np.array([precision.mean()])))
                recall_array = np.concatenate((recall_array, np.array([recall.mean()])))
                mAP_array = np.concatenate((mAP_array, np.array([AP.mean()])))
                f1_array = np.concatenate((f1_array, np.array([f1.mean()])))
                ap_cls_array = np.concatenate((ap_cls_array, np.array([ap_class.mean()])))
                #img_writer_evaluation(precision_array, recall_array, mAP_array, f1_array, ap_cls_array,curr_fitness,eval_epoch_array, args.logdir + "/" + date)

            if metrics_output is not None:
                w = [0.0, 0.05, 0.85, 0.1, 0.0]  # weights for [P, R, mAP@0.5, f1, ap class]
                fi = fitness(np.array(evaluation_metrics).reshape(1, -1), w)  # weighted combination of [P, R, mAP@0.5, f1]
                curr_fitness = float(fi[0])
                curr_fitness_array = np.concatenate((curr_fitness_array, np.array([curr_fitness])))
                print(f"---- Checkpoint fitness: '{round(curr_fitness, 4)}' (Current best fitness: {round(best_fitness,4)}) ----")
                #print("Best fitness: ", best_fitness)
                if curr_fitness > best_fitness:
                    best_fitness = curr_fitness
                    checkpoint_path = f"checkpoints/best/yolov3_{date}_ckpt_best.pth"
                    print(f"---- Saving best checkpoint to: '{checkpoint_path}' ----")
                    torch.save(model.state_dict(), checkpoint_path)
                    #####################################
                    #Save evaluation stats for best model - V2.6
                    #####################################
                    #Check if log file for best model exists
                    with open('checkpoints/best/eval_stats.txt', 'w', encoding='UTF8') as f:
                        precision, recall, AP, f1, ap_class = metrics_output
                        # Prints class AP and mean AP
                        ap_table = [["Index", "Class", "AP"]]
                        for i, c in enumerate(ap_class):
                            ap_table += [[c, class_names[c], "%.5f" % AP[i]]]
                        #print(AsciiTable(ap_table).table)
                        # write the data
                        f.write(str(ap_table))
                        #print(f"---- mAP {AP.mean():.5f} ----")
                        # write the data
                        f.write(f"\n + {AP.mean(): .5f}")

                    f.close()

                    # evaluate csv writer
                data = [epoch,
                        args.epochs,
                        precision.mean(),  # Precision
                        recall.mean(),  # Recall
                        AP.mean(),  # mAP
                        f1.mean(),  # f1
                        ap_class.mean(),  # AP
                        curr_fitness  # Fitness
                        ]
                csv_writer(data, args.logdir + "/" + date + "_evaluation_plots.csv")
                img_writer_evaluation(precision_array, recall_array, mAP_array, f1_array, ap_cls_array,
                                      curr_fitness_array, eval_epoch_array, args.logdir + "/" + date)


if __name__ == "__main__":
    run()

# python train.py -m config/yolov3_ITDM_simple.cfg -d config/ITDM_simple.data -e 10 -v --pretrained_weights weights/yolov3.weights --checkpoint_interval 1 --evaluation_interval 1<|MERGE_RESOLUTION|>--- conflicted
+++ resolved
@@ -102,11 +102,8 @@
 def run():
     date = datetime.datetime.now().strftime("%Y_%m_%d__%H_%M_%S")
     ver = "0.2.6"
-<<<<<<< HEAD
-=======
     #Check folders
     check_folders()
->>>>>>> 8264d7c3
     # Create new log file
     f = open("logs/"+date+"log"+".txt", "w")
     f.close()
@@ -456,25 +453,6 @@
                     checkpoint_path = f"checkpoints/best/yolov3_{date}_ckpt_best.pth"
                     print(f"---- Saving best checkpoint to: '{checkpoint_path}' ----")
                     torch.save(model.state_dict(), checkpoint_path)
-                    #####################################
-                    #Save evaluation stats for best model - V2.6
-                    #####################################
-                    #Check if log file for best model exists
-                    with open('checkpoints/best/eval_stats.txt', 'w', encoding='UTF8') as f:
-                        precision, recall, AP, f1, ap_class = metrics_output
-                        # Prints class AP and mean AP
-                        ap_table = [["Index", "Class", "AP"]]
-                        for i, c in enumerate(ap_class):
-                            ap_table += [[c, class_names[c], "%.5f" % AP[i]]]
-                        #print(AsciiTable(ap_table).table)
-                        # write the data
-                        f.write(str(ap_table))
-                        #print(f"---- mAP {AP.mean():.5f} ----")
-                        # write the data
-                        f.write(f"\n + {AP.mean(): .5f}")
-
-                    f.close()
-
                     # evaluate csv writer
                 data = [epoch,
                         args.epochs,
