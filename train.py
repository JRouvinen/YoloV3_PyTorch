--- conflicted
+++ resolved
@@ -112,11 +112,7 @@
 
 def run():
     date = datetime.datetime.now().strftime("%Y_%m_%d__%H_%M_%S")
-<<<<<<< HEAD
-    ver = "0.3.3C"
-=======
     ver = "0.3.4H"
->>>>>>> 30547dee
     # Check folders
     check_folders()
     # Create new log file
@@ -352,7 +348,7 @@
     # ap_cls_array = np.array([])
     curr_fitness_array = np.array([])
     lr = model.hyperparams['learning_rate']
-    global_iterations = 0
+
     # skip epoch zero, because then the calculations for when to evaluate/checkpoint makes more intuitive sense
     # e.g. when you stop after 30 epochs and evaluate every 10 epochs then the evaluations happen after: 10,20,30
     # instead of: 0, 10, 20
@@ -398,29 +394,6 @@
                     optimizer.step()
 
             else:
-<<<<<<< HEAD
-                #TODO: learning rate scheduler needs to be fixed -> lr freeses after warmup
-                #############################################################################
-                # Updated on version 0.3.0 - https://pytorch.org/docs/master/notes/amp_examples.html
-                # Scales loss.  Calls backward() on scaled loss to create scaled gradients.
-                # Backward passes under autocast are not recommended.
-                # Backward ops run in the same dtype autocast chose for corresponding forward ops.
-                ##################################
-                # Commented out in Version 0.3.3B
-                #scaler.scale(loss).backward()
-                #scaler.unscale_(optimizer)  # unscale gradients
-                #torch.nn.utils.clip_grad_norm_(model.parameters(), max_norm=10.0)  # clip gradients
-                # scaler.step() first unscales the gradients of the optimizer's assigned params.
-                # If these gradients do not contain infs or NaNs, optimizer.step() is then called,
-                # otherwise, optimizer.step() is skipped.
-                #scaler.step(optimizer)  # optimizer.step
-                #scaler.update()
-                #optimizer.zero_grad()
-                ##################################
-                # Added on version 0.3.3B
-                loss.backward()
-                optimizer.step()
-=======
                 if model.hyperparams['optimizer'] == 'adam':
                     loss.backward()
                     optimizer.step()
@@ -446,10 +419,9 @@
                     optimizer.zero_grad()
                     ##################################
                     # Added on version 0.3.3B
->>>>>>> 30547dee
 
             lr = optimizer.param_groups[0]['lr']
-            global_iterations += 1
+
             #############################################################################
 
             ######################################
@@ -512,44 +484,6 @@
             # ClearML progress logger - V0.3.3
             # ############
             if clearml_run:
-<<<<<<< HEAD
-                task.logger.report_scalar(title="Train", series="IoU loss", iteration=batches_done, value=float(loss_components[0]))
-                task.logger.report_scalar(title="Train", series="Object loss", iteration=batches_done, value=float(loss_components[1]))
-                task.logger.report_scalar(title="Train", series="Class loss", iteration=batches_done, value=float(loss_components[2]))
-                task.logger.report_scalar(title="Train", series="Loss", iteration=batches_done, value=float(loss_components[3]))
-                task.logger.report_scalar(title="Train", series="Batch loss", iteration=batches_done, value=to_cpu(loss).item())
-                task.logger.report_scalar(title="Learning rate", series="Lr", iteration=batches_done, value=lr)
-
-        # ############
-        # Log progress writers
-        # ############
-        #
-        # training csv writer
-        data = [epoch,
-                args.epochs,
-                float(loss_components[0]),  # Iou Loss
-                float(loss_components[1]),  # Object Loss
-                float(loss_components[2]),  # Class Loss
-                float(loss_components[3]),  # Loss
-                ("%.17f" % lr).rstrip('0').rstrip('.') # Learning rate
-                ]
-        csv_writer(data, args.logdir + "/" + date + "_training_plots.csv")
-        # ############
-        # ClearML table logger - V0.3.3
-        # ############
-        if clearml_run:
-            task.logger.report_table("Training", "Plots", iteration=batches_done, url=args.logdir + "/" + date + "_training_plots.csv")
-
-        # img writer
-        epoch_array = np.concatenate((epoch_array, np.array([epoch])))
-        iou_loss_array = np.concatenate((iou_loss_array, np.array([float(loss_components[0])])))
-        obj_loss_array = np.concatenate((obj_loss_array, np.array([float(loss_components[1])])))
-        cls_loss_array = np.concatenate((cls_loss_array, np.array([float(loss_components[2])])))
-        loss_array = np.concatenate((loss_array, np.array([float(loss_components[3])])))
-        lr_array = np.concatenate((lr_array, np.array([("%.17f" % lr).rstrip('0').rstrip('.')])))
-        img_writer_training(iou_loss_array, obj_loss_array, cls_loss_array, loss_array, lr_array, epoch_array,
-                            args.logdir + "/" + date)
-=======
                 task.logger.report_scalar(title="Train", series="IoU loss", iteration=batches_done,
                                           value=float(loss_components[0]))
                 task.logger.report_scalar(title="Train", series="Object loss", iteration=batches_done,
@@ -591,7 +525,6 @@
             lr_array = np.concatenate((lr_array, np.array([("%.17f" % lr).rstrip('0').rstrip('.')])))
             img_writer_training(iou_loss_array, obj_loss_array, cls_loss_array, loss_array, lr_array, batches_array,
                                 args.logdir + "/" + date)
->>>>>>> 30547dee
 
         # #############
         # Save progress
@@ -679,13 +612,13 @@
                 # ClearML validation logger - V0.3.3
                 # ############
                 if clearml_run:
-                    task.logger.report_scalar(title="Validation", series="Precision", iteration=epoch,
+                    task.logger.report_scalar(title="Validation", series="Precision", iteration=batch_i,
                                               value=float(precision.mean()))
-                    task.logger.report_scalar(title="Validation", series="Recall", iteration=epoch,
+                    task.logger.report_scalar(title="Validation", series="Recall", iteration=batch_i,
                                               value=float(recall.mean()))
-                    task.logger.report_scalar(title="Validation", series="mAP", iteration=epoch,
+                    task.logger.report_scalar(title="Validation", series="mAP", iteration=batch_i,
                                               value=float(AP.mean()))
-                    task.logger.report_scalar(title="Validation", series="F1", iteration=epoch,
+                    task.logger.report_scalar(title="Validation", series="F1", iteration=batch_i,
                                               value=float(f1.mean()))
 
                 # DONE: This line needs to be fixed -> AssertionError: Tensor should contain one element (0 dimensions). Was given size: 21 and 1 dimensions.
@@ -721,13 +654,8 @@
                     # ClearML fitness logger - V0.3.3
                     # ############
                     if clearml_run:
-<<<<<<< HEAD
-                        task.logger.report_scalar(title="Fitness", series="", iteration=epoch,
-                                              value=curr_fitness)
-=======
                         task.logger.report_scalar(title="Checkpoint", series="Fitness", iteration=epoch,
                                                   value=curr_fitness)
->>>>>>> 30547dee
                     ############################
                     # Save best checkpoint evaluation stats - V2.7
                     #############################
@@ -746,13 +674,8 @@
                         # ############
                         # ClearML artifact logger - V0.3.3
                         # ############
-<<<<<<< HEAD
-                        if clearml_run:
-                            task.logger.report_table(title="mAP Metrics", table=AsciiTable(data).table, iteration=epoch)
-=======
                         #if clearml_run:
                         #    task.upload_artifact(name='Eval_stats', artifact_object='checkpoints/best/eval_stats.txt')
->>>>>>> 30547dee
 
                 data = [epoch,
                         args.epochs,
@@ -768,11 +691,7 @@
                 # ############
                 if clearml_run:
                     task.logger.report_table("Evaluation", "Plots", iteration=epoch,
-<<<<<<< HEAD
-                                         url=args.logdir + "/" + date + "_evaluation_plots.csv")
-=======
                                              url=args.logdir + "/" + date + "_evaluation_plots.csv")
->>>>>>> 30547dee
 
                 img_writer_evaluation(precision_array, recall_array, mAP_array, f1_array,
                                       curr_fitness_array, eval_epoch_array, args.logdir + "/" + date)
